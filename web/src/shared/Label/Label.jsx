import styled from 'styled-components'
import PropTypes from 'prop-types'
<<<<<<< HEAD

=======
>>>>>>> f628092f

const Label = styled.label`
  color: ${props => props.hasError ? props.theme.colors.warning : props.theme.colors.light }
  display: block;
  font-size: 11px;
  font-weight: bold;
  margin: 0 0 8px 0;
  text-transform: uppercase;
  width: 100%;
`

Label.propTypes = {
  hasError: PropTypes.string.isRequired
}

Label.defaultProps = {
  hasError: false,
  fontSize: 0
}

Label.displayName = 'Label'

export default Label<|MERGE_RESOLUTION|>--- conflicted
+++ resolved
@@ -1,9 +1,5 @@
 import styled from 'styled-components'
 import PropTypes from 'prop-types'
-<<<<<<< HEAD
-
-=======
->>>>>>> f628092f
 
 const Label = styled.label`
   color: ${props => props.hasError ? props.theme.colors.warning : props.theme.colors.light }
